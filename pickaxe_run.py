"""pickaxe_run.py
This python script provides a skeleton to build Pickaxe runs around
The general format of a script will be:
   1. Connect to mongoDB (if desired)
   2. Load reaction rules and cofactors
   3. Load starting compounds
   4. Load Tanimoto filtering options
   5. Transform Compounds
   6. Write results
"""

import datetime
import time

import pymongo

from minedatabase.filters import (MCSFilter, MetabolomicsFilter, TanimotoFilter,
                                  TanimotoSamplingFilter)
from minedatabase.pickaxe import Pickaxe

# pylint: disable=invalid-name

start = time.time()

###############################################################################
##### Database and output information
# The default mongo is localhost:27017
# Connecting remotely requires the location of the database
# as well as username/password if security is being used.
# Username/password are stored in credentials.csv
# in the following format: username

# Database to write results to
<<<<<<< HEAD
write_db = True
database_overwrite = True
# database = "APAH_100Sam_50rule"
database = "Example_Run"
# Message to insert into metadata
message = ("Example run to show how pickaxe is ran.")

# mongo DB information
use_local = True
if use_local:
    mongo_uri = 'mongodb://localhost:27017'
else:
    mongo_uri = open('mongo_uri.csv').readline().strip('\n')
=======
write_db = False
database_overwrite = False
database = 'test_db'

# Local writing
write_local = True
output_dir = '.'

# Cofactors and rules
# Original rules derived from BNICE
# coreactant_list = './minedatabase/data/EnzymaticCoreactants.tsv'
# rule_list = './minedatabase/data/EnzymaticReactionRules.tsv'
>>>>>>> 9c136a24

# Write output .csv files locally
write_local = False
output_dir = '.'
###############################################################################

###############################################################################
#    Starting Compounds, Cofactors, and Rules
# Input compounds
input_cpds = './example_data/starting_cpds_ten.csv'

# Metacyc Rules
coreactant_list = './minedatabase/data/metacyc_rules/MetaCyc_Coreactants.tsv'

# See ./example_data/metacyc_rule_selection/rule_selection.ipynb
# to generate sets of rules from metacyc based on reaction mapping, where
# the reactions being mapped are the reactions the rules are derived from.
rule_list = './minedatabase/data/metacyc_rules/metacyc_27percent_10rules.tsv'

# Partial operators
# Partial operators allow use of multiple compounds in an any;any expansion
# Currently uses a significant amount of memory
partial_rules = False
mapped_rxns = './minedatabase/data/metacyc_rules/metacyc_mapped.tsv'
###############################################################################

###############################################################################
# Core Pickaxe Run Options
generations = 2
num_workers = 4     # Number of processes for parallelization
verbose = False     # Display RDKit warnings and errors
explicit_h = False
kekulize = True
neutralise = True
image_dir = None
quiet = True
indexing = False
###############################################################################

###############################################################################
##### All Filter and Sampler Options
##############################################################################
# Global Filtering Options

# Path to target cpds file (not required for metabolomics filter)
target_cpds = './example_data/target_list_single.csv'

# Should targets be flagged for reaction
react_targets = True

# Specify if network expansion is done in a retrosynthetic direction
retrosynthesis = False

# Prune results to remove compounds not required to produce targets
prune_to_targets = True

# Filter final generation?
filter_after_final_gen = True

##############################################################################
# Tanimoto Filtering options.
# Filters by tanimoto similarity score, using default RDKit fingerprints

# Apply this filter?
tani_filter = False

# Tanimito filter threshold. Can be single number or a list with length at least
# equal to the number of generations (+1 if filtering after expansion)
tani_threshold = [0, 0.2, 0.7]

# Make sure tani increases each generation?
increasing_tani = False

###############################################################################
# Tanimoto-based Sampling Options
# Samples by tanimoto similarity score, using default RDKit fingerprints

# Apply this sampler?
tani_sample = False

# Number of compounds per generation to sample
sample_size = 5

# weight is a function that specifies weighting of Tanimoto similarity
# weight accepts one input
# T : float in range 0-1
# and returns
# float in any range (will be rescaled later)
# weight = None will use a T^4 to weight.
def weight(T):
    return T**4

# How to represent the function in text
weight_representation = "T^4"

###############################################################################
# Maximum common substructure (MCS) filter

# Apply this filter?
mcs_filter = False

# Finds the MCS of the target and compound and identifies fraction of target the MCS composes
crit_mcs = [0.3, 0.8, 0.95]

##############################################################################
# Metabolomics Filter Options

# Apply this filter?
metabolomics_filter = False

# Path to csv with list of detected masses. For example:
# Peak ID, Retention Time, Aggregate M/Z, Polarity, Compound Name, Predicted Structure (smile), ID
# Peak1, 6.33, 74.0373, negative, propionic acid, CCC(=O)O, yes
# Peak2, 26.31, 84.06869909, positive, , , no
# ...
met_data_path = './local_data/ADP1_Metabolomics_PeakList_final.csv'

# Name of dataset
met_data_name = 'ADP1_metabolomics'

# Adducts to add to each mass in mass list to create final list of possible masses.
# See "./minedatabase/data/adducts/All adducts.txt" for options.
possible_adducts = ['[M+H]+', '[M-H]-']

# Tolerance in Da
mass_tolerance = 0.001

###############################################################################

###############################################################################
# Verbose output
print_parameters = True

def print_run_parameters():
    def print_parameter_list(plist):
        for i in plist:
            print(f"--{i}: {eval(i)}")

    print('\n-------------Run Parameters-------------')

    print ('\nRun Info')
    print_parameter_list(['coreactant_list', 'rule_list', 'input_cpds'])

    print('\nExpansion Options')
    print_parameter_list(['generations', 'num_workers'])

    print('\nGeneral Filter Options')
    print_parameter_list(['filter_after_final_gen', 'react_targets',
                    'prune_to_targets', 'react_targets'])
    
    if tani_sample:
        print('\nTanimoto Sampling Filter Options')
        print_parameter_list(['sample_size', 'weight_representation'])
    
    if tani_filter:
        print('\nTanimoto Threshold Filter Options')
        print_parameter_list(['tani_threshold', 'increasing_tani'])

    if mcs_filter:
        print('\nMaximum Common Substructure Filter Options')
        print_parameter_list(['crit_mcs'])

    if metabolomics_filter:
        print('\nMetabolomics Filter Options')
        print_parameter_list(['met_data_path', 'met_data_name',
                              'possible_adducts', 'mass_tolerance'])
    
    print('\nPickaxe Options')
    print_parameter_list(['verbose', 'explicit_h', 'kekulize', 'neutralise',
                'image_dir', 'quiet', 'indexing'])
    print('----------------------------------------\n')
###############################################################################

###############################################################################
##### Running pickaxe
<<<<<<< HEAD
if __name__ == '__main__':  # required for parallelization on Windows
    # Initialize the Pickaxe class
    if write_db is False:
        database = None

    if print_parameters:
        print_run_parameters()

    pk = Pickaxe(coreactant_list=coreactant_list, rule_list=rule_list,
                 errors=verbose, explicit_h=explicit_h, kekulize=kekulize,
                 neutralise=neutralise, image_dir=image_dir, database=database,
                 database_overwrite=database_overwrite, mongo_uri=mongo_uri,
                 quiet=quiet, retro=retrosynthesis, react_targets=react_targets,
                 filter_after_final_gen=filter_after_final_gen)

    # Load compounds
    pk.load_compound_set(compound_file=input_cpds)

    # Load partial operators
    if partial_rules:
        pk.load_partial_operators(mapped_rxns)

    # Load target compounds for filters
    if (tani_filter or mcs_filter or tani_sample):
        pk.load_targets(target_cpds, structure_field="SMILES")

    # Apply filters
    if tani_filter:
        taniFilter = TanimotoFilter(filter_name="Tani", crit_tani=tani_threshold,
                                    increasing_tani=increasing_tani)
        pk.filters.append(taniFilter)

    if tani_sample:
        taniSampleFilter = TanimotoSamplingFilter(filter_name="Tani_Sample",
                                                  sample_size=sample_size,
                                                  weight=weight)
        pk.filters.append(taniSampleFilter)

    if mcs_filter:
        mcsFilter = MCSFilter(filter_name="MCS", crit_mcs=crit_mcs)
        pk.filters.append(mcsFilter)

    if metabolomics_filter:
        metFilter = MetabolomicsFilter(filter_name="ADP1_Metabolomics_Data",
                                       met_data_name=met_data_name,
                                       met_data_path=met_data_path,
                                       possible_adducts=possible_adducts,
                                       mass_tolerance=mass_tolerance)
        pk.filters.append(metFilter)

    # Transform compounds (the main step)
    pk.transform_all(num_workers, generations)

    # Remove cofactor redundancies
    # Eliminates cofactors that are being counted as compounds
    pk.remove_cofactor_redundancy()

    if (tani_filter or mcs_filter or tani_sample):
        if prune_to_targets:
            pk.prune_network_to_targets()

    # Write results to database
    if write_db:
        pk.save_to_mine(num_workers=num_workers, indexing=indexing)
        client = pymongo.MongoClient(mongo_uri)
        db = client[database]
        db.meta_data.insert_one({"Timestamp": datetime.datetime.now(),
                                 "Run Time": f"{round(time.time() - start, 2)}",
                                 "Generations": f"{generations}",
                                 "Operator file": f"{rule_list}",
                                 "Coreactant file": f"{coreactant_list}",
                                 "Input compound file": f"{input_cpds}"
                                 })

        db.meta_data.insert_one({"Timestamp": datetime.datetime.now(),
                                 "Message": message})

        if (tani_filter or mcs_filter or tani_sample):
            db.meta_data.insert_one({"Timestamp": datetime.datetime.now(),
                                     "React Targets": react_targets,
                                     "Tanimoto Filter": tani_filter,
                                     "Tanimoto Values": f"{tani_threshold}",
                                     "MCS Filter": mcs_filter,
                                     "MCS Values": f"{crit_mcs}",
                                     "Sample By": tani_sample,
                                     "Sample Size": sample_size,
                                     "Sample Weight": weight_representation,
                                     "Pruned": prune_by_filter
                                     })

    if write_local:
        pk.assign_ids()
        pk.write_compound_output_file(output_dir + '/compounds.tsv')
        pk.write_reaction_output_file(output_dir + '/reactions.tsv')

    print('----------------------------------------')
    print(f'Overall run took {round(time.time() - start, 2)} seconds.')
    print('----------------------------------------')
=======
# Initialize the Pickaxe class instance
if write_db == False:
    database = None

pk = Pickaxe(coreactant_list=coreactant_list,
            rule_list=rule_list,
            errors=verbose, explicit_h=explicit_h,
            kekulize=kekulize, neutralise=neutralise,
            image_dir=image_dir, database=database,
            database_overwrite=database_overwrite,
            mongo_uri=mongo_uri, quiet=quiet)

# Load compounds
pk.load_compound_set(compound_file=input_cpds)

# Initialize tanimoto filter
if tani_filter:
    pk.load_target_set(target_compound_file=target_cpds, crit_tani=crit_tani)

# Transform compounds
pk.transform_all(num_workers, generations)

# Remove cofactor redundancies 
pk.remove_cofactor_redundancy()

# Write results to database
if write_db:
    if tani_filter and tani_prune:
        pk.prune_network_to_targets()
    pk.save_to_mine(num_workers=num_workers, indexing=indexing)
    client = pymongo.MongoClient(mongo_uri)
    db = client[database]
    db.meta_data.insert_one({"Timestamp": datetime.datetime.now(),
                                    "Generations": f"{generations}",
                                    "Operator file": f"{rule_list}",
                                    "Coreactant file": f"{coreactant_list}",
                                    "Input compound file": f"{input_cpds}",
                                    "Tanimoto filter": f"{crit_tani}"}
                                    )
    db.meta_data.insert_one({"Timestamp": datetime.datetime.now(),
                            "Message": ("")})

if write_local:
    pk.assign_ids()
    pk.write_compound_output_file(output_dir + '/compounds.tsv')
    pk.write_reaction_output_file(output_dir + '/reactions.tsv')

print(f'----------------------------------------')
print(f'Overall run took {round(time.time() - start, 2)} seconds.')
print(f'----------------------------------------')
>>>>>>> 9c136a24
<|MERGE_RESOLUTION|>--- conflicted
+++ resolved
@@ -31,7 +31,6 @@
 # in the following format: username
 
 # Database to write results to
-<<<<<<< HEAD
 write_db = True
 database_overwrite = True
 # database = "APAH_100Sam_50rule"
@@ -45,20 +44,6 @@
     mongo_uri = 'mongodb://localhost:27017'
 else:
     mongo_uri = open('mongo_uri.csv').readline().strip('\n')
-=======
-write_db = False
-database_overwrite = False
-database = 'test_db'
-
-# Local writing
-write_local = True
-output_dir = '.'
-
-# Cofactors and rules
-# Original rules derived from BNICE
-# coreactant_list = './minedatabase/data/EnzymaticCoreactants.tsv'
-# rule_list = './minedatabase/data/EnzymaticReactionRules.tsv'
->>>>>>> 9c136a24
 
 # Write output .csv files locally
 write_local = False
@@ -234,7 +219,6 @@
 
 ###############################################################################
 ##### Running pickaxe
-<<<<<<< HEAD
 if __name__ == '__main__':  # required for parallelization on Windows
     # Initialize the Pickaxe class
     if write_db is False:
@@ -333,55 +317,4 @@
     print('----------------------------------------')
     print(f'Overall run took {round(time.time() - start, 2)} seconds.')
     print('----------------------------------------')
-=======
-# Initialize the Pickaxe class instance
-if write_db == False:
-    database = None
-
-pk = Pickaxe(coreactant_list=coreactant_list,
-            rule_list=rule_list,
-            errors=verbose, explicit_h=explicit_h,
-            kekulize=kekulize, neutralise=neutralise,
-            image_dir=image_dir, database=database,
-            database_overwrite=database_overwrite,
-            mongo_uri=mongo_uri, quiet=quiet)
-
-# Load compounds
-pk.load_compound_set(compound_file=input_cpds)
-
-# Initialize tanimoto filter
-if tani_filter:
-    pk.load_target_set(target_compound_file=target_cpds, crit_tani=crit_tani)
-
-# Transform compounds
-pk.transform_all(num_workers, generations)
-
-# Remove cofactor redundancies 
-pk.remove_cofactor_redundancy()
-
-# Write results to database
-if write_db:
-    if tani_filter and tani_prune:
-        pk.prune_network_to_targets()
-    pk.save_to_mine(num_workers=num_workers, indexing=indexing)
-    client = pymongo.MongoClient(mongo_uri)
-    db = client[database]
-    db.meta_data.insert_one({"Timestamp": datetime.datetime.now(),
-                                    "Generations": f"{generations}",
-                                    "Operator file": f"{rule_list}",
-                                    "Coreactant file": f"{coreactant_list}",
-                                    "Input compound file": f"{input_cpds}",
-                                    "Tanimoto filter": f"{crit_tani}"}
-                                    )
-    db.meta_data.insert_one({"Timestamp": datetime.datetime.now(),
-                            "Message": ("")})
-
-if write_local:
-    pk.assign_ids()
-    pk.write_compound_output_file(output_dir + '/compounds.tsv')
-    pk.write_reaction_output_file(output_dir + '/reactions.tsv')
-
-print(f'----------------------------------------')
-print(f'Overall run took {round(time.time() - start, 2)} seconds.')
-print(f'----------------------------------------')
->>>>>>> 9c136a24
+    